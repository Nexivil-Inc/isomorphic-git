// @ts-check
import '../typedefs.js'

import { _currentBranch } from '../commands/currentBranch.js'
import { _findMergeBase } from '../commands/findMergeBase.js'
import { _isDescendent } from '../commands/isDescendent.js'
import { listCommitsAndTags } from '../commands/listCommitsAndTags.js'
import { listObjects } from '../commands/listObjects.js'
import { _pack } from '../commands/pack.js'
import { GitPushError } from '../errors/GitPushError.js'
import { MissingParameterError } from '../errors/MissingParameterError.js'
import { NotFoundError } from '../errors/NotFoundError.js'
import { PushRejectedError } from '../errors/PushRejectedError.js'
import { GitConfigManager } from '../managers/GitConfigManager.js'
import { GitRefManager } from '../managers/GitRefManager.js'
import { GitRemoteManager } from '../managers/GitRemoteManager.js'
import { GitSideBand } from '../models/GitSideBand.js'
import { _readObject } from '../storage/readObject.js'
import { filterCapabilities } from '../utils/filterCapabilities.js'
import { forAwait } from '../utils/forAwait.js'
import { pkg } from '../utils/pkg.js'
import { splitLines } from '../utils/splitLines.js'
import { parseReceivePackResponse } from '../wire/parseReceivePackResponse.js'
import { writeReceivePackRequest } from '../wire/writeReceivePackRequest.js'

/**
 * @param {object} args
 * @param {import('../models/FileSystem.js').FileSystem} args.fs
 * @param {HttpClient} args.http
 * @param {ProgressCallback} [args.onProgress]
 * @param {MessageCallback} [args.onMessage]
 * @param {AuthCallback} [args.onAuth]
 * @param {AuthFailureCallback} [args.onAuthFailure]
 * @param {AuthSuccessCallback} [args.onAuthSuccess]
 * @param {string} args.gitdir
 * @param {string} [args.ref]
 * @param {string} [args.remoteRef]
 * @param {string} [args.remote]
 * @param {boolean} [args.force = false]
 * @param {boolean} [args.delete = false]
 * @param {boolean} [args.thinPack = false]
 * @param {string} [args.url]
 * @param {string} [args.corsProxy]
 * @param {Object<string, string>} [args.headers]
 *
 * @returns {Promise<PushResult>}
 */
export async function _push({
  fs,
  http,
  onProgress,
  onMessage,
  onAuth,
  onAuthSuccess,
  onAuthFailure,
  gitdir,
  ref: _ref,
  remoteRef: _remoteRef,
  remote,
  url: _url,
  force = false,
  delete: _delete = false,
  thinPack = false,
  corsProxy,
  headers = {},
}) {
  const ref = _ref || (await _currentBranch({ fs, gitdir }))
  if (typeof ref === 'undefined') {
    throw new MissingParameterError('ref')
  }
  const config = await GitConfigManager.get({ fs, gitdir })
  // Figure out what remote to use.
  remote =
    remote ||
    (await config.get(`branch.${ref}.pushRemote`)) ||
    (await config.get('remote.pushDefault')) ||
    (await config.get(`branch.${ref}.remote`)) ||
    'origin'
  // Lookup the URL for the given remote.
  const url =
    _url ||
    (await config.get(`remote.${remote}.pushurl`)) ||
    (await config.get(`remote.${remote}.url`))
  if (typeof url === 'undefined') {
    throw new MissingParameterError('remote OR url')
  }
  // Figure out what remote ref to use.
  const remoteRef = _remoteRef || (await config.get(`branch.${ref}.merge`))
  if (typeof url === 'undefined') {
    throw new MissingParameterError('remoteRef')
  }

  if (corsProxy === undefined) {
    corsProxy = await config.get('http.corsProxy')
  }

  const fullRef = await GitRefManager.expand({ fs, gitdir, ref })
  const oid = _delete
    ? '0000000000000000000000000000000000000000'
    : await GitRefManager.resolve({ fs, gitdir, ref: fullRef })

  /** @type typeof import("../managers/GitRemoteHTTP").GitRemoteHTTP */
  const GitRemoteHTTP = GitRemoteManager.getRemoteHelperFor({ url })
  const httpRemote = await GitRemoteHTTP.discover({
    http,
    onAuth,
    onAuthSuccess,
    onAuthFailure,
    corsProxy,
    service: 'git-receive-pack',
    url,
    headers,
  })
  const auth = httpRemote.auth // hack to get new credentials from CredentialManager API
  let fullRemoteRef
  if (!remoteRef) {
    fullRemoteRef = fullRef
  } else {
    try {
      fullRemoteRef = await GitRefManager.expandAgainstMap({
        ref: remoteRef,
        map: httpRemote.refs,
      })
    } catch (err) {
      if (err instanceof NotFoundError) {
        // The remote reference doesn't exist yet.
        // If it is fully specified, use that value. Otherwise, treat it as a branch.
        fullRemoteRef = remoteRef.startsWith('refs/')
          ? remoteRef
          : `refs/heads/${remoteRef}`
      } else {
        throw err
      }
    }
  }
  const oldoid =
    httpRemote.refs.get(fullRemoteRef) ||
    '0000000000000000000000000000000000000000'
<<<<<<< HEAD

  // Remotes can always accept thin-packs UNLESS they specify the 'no-thin' capability
  const thinPack = !httpRemote.capabilities.has('no-thin')

  let objects = new Set()
  if (!_delete) {
    const finish = [...httpRemote.refs.values()]
    let skipObjects = new Set()
=======
  let objects = new Set()

  // Remotes can always accept thin-packs UNLESS they specify the 'no-thin' capability
  thinPack = thinPack && !httpRemote.capabilities.has('no-thin')

  if (!_delete) {
    const finish = new Set(httpRemote.refs.values())
    let skipObjectsFromOids
>>>>>>> fda1260b

    // If remote branch is present, look for a common merge base.
    if (oldoid !== '0000000000000000000000000000000000000000') {
      // trick to speed up common force push scenarios
      const mergebase = await _findMergeBase({
        fs,
        gitdir,
        oids: [oid, oldoid],
        depth: 100,
      })
<<<<<<< HEAD
      for (const oid of mergebase) finish.push(oid)
      if (thinPack) {
        skipObjects = await listObjects({ fs, gitdir, oids: mergebase })
      }
    }

    // If remote does not have the commit, figure out the objects to send
    if (!finish.includes(oid)) {
      const commits = await listCommitsAndTags({
        fs,
        gitdir,
        start: [oid],
        finish,
      })
      objects = await listObjects({ fs, gitdir, oids: commits })
    }

    if (thinPack) {
      // If there's a default branch for the remote lets skip those objects too.
      // Since this is an optional optimization, we just catch and continue if there is
      // an error (because we can't find a default branch, or can't find a commit, etc)
      try {
        // Sadly, the discovery phase with 'forPush' doesn't return symrefs, so we have to
        // rely on existing ones.
        const ref = await GitRefManager.resolve({
          fs,
          gitdir,
          ref: `refs/remotes/${remote}/HEAD`,
          depth: 2,
        })
        const { oid } = await GitRefManager.resolveAgainstMap({
          ref: ref.replace(`refs/remotes/${remote}/`, ''),
          fullref: ref,
          map: httpRemote.refs,
        })
        const oids = [oid]
        for (const oid of await listObjects({ fs, gitdir, oids })) {
          skipObjects.add(oid)
        }
      } catch (e) {}

      // Remove objects that we know the remote already has
      for (const oid of skipObjects) {
        objects.delete(oid)
      }
    }
=======
      console.log('mergebase', mergebase)
      for (const oid of mergebase) finish.add(oid)
      if (thinPack) skipObjectsFromOids = mergebase
    } else {
      // If there isn't a remote branch... try to find a common base with the default branch.
      // Unfortunately, with the `forPush` option, the remote doesn't tell us symrefs.
      // So for now let's hard-code a guess of 'master'
      if (httpRemote.refs.has('refs/heads/master')) {
        const masterOid = httpRemote.refs.get('refs/heads/master')
        // Double check that we have such an oid ourselves
        try {
          await _readObject({ fs, gitdir, oid: masterOid })
          const mergebase = await _findMergeBase({
            fs,
            gitdir,
            oids: [oid, masterOid],
            depth: 100,
          })
          console.log('mergebase', mergebase)
          if (mergebase.length > 0) {
            // If we found a merge base, fantastic. We can avoid sending over a bunch of commits.
            for (const oid of mergebase) finish.add(oid)
            // And the objects in the mergebase.
            if (thinPack) skipObjectsFromOids = mergebase
          } else {
            // If we didn't find a merge base... well, we can at least skip any objects in the master head commit eh.
            if (thinPack) skipObjectsFromOids = [masterOid]
          }
        } catch (e) {}
      }
    }
    console.log('finish', finish)
    const skipCommits = await listCommitsAndTags({
      fs,
      gitdir,
      start: finish,
      finish: [],
      depth: 100,
    })
    console.log('# of skipCommits', skipCommits.size)
    const commits = await listCommitsAndTags({
      fs,
      gitdir,
      start: [oid],
      finish: skipCommits,
      depth: -1,
    })
    console.log('# of commits', commits.size)
    objects = await listObjects({ fs, gitdir, oids: commits })
    console.log('# of objects', objects.size)

    console.log('skipObjectsFromOids', skipObjectsFromOids)
    if (thinPack && skipObjectsFromOids) {
      // Remove objects that we know the remote already has
      const skipObjects = await listObjects({
        fs,
        gitdir,
        oids: skipObjectsFromOids,
      })
      for (const oid of skipObjects) {
        objects.delete(oid)
      }
    }
    console.log('# of objects', objects.size)
>>>>>>> fda1260b

    if (!force) {
      // Is it a tag that already exists?
      if (
        fullRef.startsWith('refs/tags') &&
        oldoid !== '0000000000000000000000000000000000000000'
      ) {
        throw new PushRejectedError('tag-exists')
      }
      // Is it a non-fast-forward commit?
      if (
        oid !== '0000000000000000000000000000000000000000' &&
        oldoid !== '0000000000000000000000000000000000000000' &&
        // oid !== oldoid &&
        !(await _isDescendent({ fs, gitdir, oid, ancestor: oldoid, depth: -1 }))
      ) {
        throw new PushRejectedError('not-fast-forward')
      }
    }
  }
  // We can only safely use capabilities that the server also understands.
  // For instance, AWS CodeCommit aborts a push if you include the `agent`!!!
  const capabilities = filterCapabilities(
    [...httpRemote.capabilities],
    ['report-status', 'side-band-64k', `agent=${pkg.agent}`]
  )
  const packstream1 = await writeReceivePackRequest({
    capabilities,
    triplets: [{ oldoid, oid, fullRef: fullRemoteRef }],
  })
  const packstream2 = _delete
    ? []
    : await _pack({
        fs,
        gitdir,
        oids: [...objects],
      })
  const res = await GitRemoteHTTP.connect({
    http,
    onProgress,
    corsProxy,
    service: 'git-receive-pack',
    url,
    auth,
    headers,
    body: [...packstream1, ...packstream2],
  })
  const { packfile, progress } = await GitSideBand.demux(res.body)
  if (onMessage) {
    const lines = splitLines(progress)
    forAwait(lines, async line => {
      await onMessage(line)
    })
  }
  // Parse the response!
  const result = await parseReceivePackResponse(packfile)
  if (res.headers) {
    result.headers = res.headers
  }

  // Update the local copy of the remote ref
  if (remote && result.ok && result.refs[fullRemoteRef].ok) {
    // TODO: I think this should actually be using a refspec transform rather than assuming 'refs/remotes/{remote}'
    const ref = `refs/remotes/${remote}/${fullRemoteRef.replace(
      'refs/heads',
      ''
    )}`
    if (_delete) {
      await GitRefManager.deleteRef({ fs, gitdir, ref })
    } else {
      await GitRefManager.writeRef({ fs, gitdir, ref, value: oid })
    }
  }
  if (result.ok && Object.values(result.refs).every(result => result.ok)) {
    return result
  } else {
    const prettyDetails = Object.entries(result.refs)
      .filter(([k, v]) => !v.ok)
      .map(([k, v]) => `\n  - ${k}: ${v.error}`)
      .join('')
    throw new GitPushError(prettyDetails, result)
  }
}<|MERGE_RESOLUTION|>--- conflicted
+++ resolved
@@ -136,16 +136,6 @@
   const oldoid =
     httpRemote.refs.get(fullRemoteRef) ||
     '0000000000000000000000000000000000000000'
-<<<<<<< HEAD
-
-  // Remotes can always accept thin-packs UNLESS they specify the 'no-thin' capability
-  const thinPack = !httpRemote.capabilities.has('no-thin')
-
-  let objects = new Set()
-  if (!_delete) {
-    const finish = [...httpRemote.refs.values()]
-    let skipObjects = new Set()
-=======
   let objects = new Set()
 
   // Remotes can always accept thin-packs UNLESS they specify the 'no-thin' capability
@@ -154,7 +144,6 @@
   if (!_delete) {
     const finish = new Set(httpRemote.refs.values())
     let skipObjectsFromOids
->>>>>>> fda1260b
 
     // If remote branch is present, look for a common merge base.
     if (oldoid !== '0000000000000000000000000000000000000000') {
@@ -165,54 +154,6 @@
         oids: [oid, oldoid],
         depth: 100,
       })
-<<<<<<< HEAD
-      for (const oid of mergebase) finish.push(oid)
-      if (thinPack) {
-        skipObjects = await listObjects({ fs, gitdir, oids: mergebase })
-      }
-    }
-
-    // If remote does not have the commit, figure out the objects to send
-    if (!finish.includes(oid)) {
-      const commits = await listCommitsAndTags({
-        fs,
-        gitdir,
-        start: [oid],
-        finish,
-      })
-      objects = await listObjects({ fs, gitdir, oids: commits })
-    }
-
-    if (thinPack) {
-      // If there's a default branch for the remote lets skip those objects too.
-      // Since this is an optional optimization, we just catch and continue if there is
-      // an error (because we can't find a default branch, or can't find a commit, etc)
-      try {
-        // Sadly, the discovery phase with 'forPush' doesn't return symrefs, so we have to
-        // rely on existing ones.
-        const ref = await GitRefManager.resolve({
-          fs,
-          gitdir,
-          ref: `refs/remotes/${remote}/HEAD`,
-          depth: 2,
-        })
-        const { oid } = await GitRefManager.resolveAgainstMap({
-          ref: ref.replace(`refs/remotes/${remote}/`, ''),
-          fullref: ref,
-          map: httpRemote.refs,
-        })
-        const oids = [oid]
-        for (const oid of await listObjects({ fs, gitdir, oids })) {
-          skipObjects.add(oid)
-        }
-      } catch (e) {}
-
-      // Remove objects that we know the remote already has
-      for (const oid of skipObjects) {
-        objects.delete(oid)
-      }
-    }
-=======
       console.log('mergebase', mergebase)
       for (const oid of mergebase) finish.add(oid)
       if (thinPack) skipObjectsFromOids = mergebase
@@ -277,7 +218,6 @@
       }
     }
     console.log('# of objects', objects.size)
->>>>>>> fda1260b
 
     if (!force) {
       // Is it a tag that already exists?
