import { ObjectTypeError } from '../errors/ObjectTypeError.js'
import { GitRefManager } from '../managers/GitRefManager.js'
import { GitShallowManager } from '../managers/GitShallowManager.js'
import { GitAnnotatedTag } from '../models/GitAnnotatedTag.js'
import { GitCommit } from '../models/GitCommit.js'
import { _readObject as readObject } from '../storage/readObject.js'
import { join } from '../utils/join.js'

/**
 * @param {object} args
 * @param {import('../models/FileSystem.js').FileSystem} args.fs
 * @param {string} [args.dir]
 * @param {string} args.gitdir
 * @param {Iterable<string>} args.start
 * @param {Iterable<string>} args.finish
<<<<<<< HEAD
=======
 * @param {number} args.depth
>>>>>>> fda1260b
 * @returns {Promise<Set<string>>}
 */
export async function listCommitsAndTags({
  fs,
  dir,
  gitdir = join(dir, '.git'),
  start,
  finish,
  depth = -1,
}) {
  const shallows = await GitShallowManager.read({ fs, gitdir })
  const startingSet = new Set()
  const finishingSet = new Set()
  for (const ref of start) {
    startingSet.add(await GitRefManager.resolve({ fs, gitdir, ref }))
  }
  for (const ref of finish) {
    // We may not have these refs locally so we must try/catch
    try {
      const oid = await GitRefManager.resolve({ fs, gitdir, ref })
      finishingSet.add(oid)
    } catch (err) {}
  }
  const visited = new Set()
  // Because git commits are named by their hash, there is no
  // way to construct a cycle. Therefore we won't worry about
  // setting a default recursion limit.
  async function walk(oid, depth) {
    if (depth === 0 || finishingSet.has(oid) || visited.has(oid)) return

    visited.add(oid)
    const { type, object } = await readObject({ fs, gitdir, oid })
    // Recursively resolve annotated tags
    if (type === 'tag') {
      const tag = GitAnnotatedTag.from(object)
      const commit = tag.headers().object
      return walk(commit, depth - 1)
    }
    if (type !== 'commit') {
      throw new ObjectTypeError(oid, type, 'commit')
    }
    if (!shallows.has(oid)) {
      const commit = GitCommit.from(object)
      const parents = commit.headers().parent
      for (oid of parents) {
        if (!finishingSet.has(oid) && !visited.has(oid)) {
          await walk(oid, depth - 1)
        }
      }
    }
  }
  // Let's go walking!
  for (const oid of startingSet) {
    await walk(oid, depth)
  }
  return visited
}<|MERGE_RESOLUTION|>--- conflicted
+++ resolved
@@ -13,10 +13,7 @@
  * @param {string} args.gitdir
  * @param {Iterable<string>} args.start
  * @param {Iterable<string>} args.finish
-<<<<<<< HEAD
-=======
  * @param {number} args.depth
->>>>>>> fda1260b
  * @returns {Promise<Set<string>>}
  */
 export async function listCommitsAndTags({
